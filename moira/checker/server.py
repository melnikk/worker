import multiprocessing
import os
import sys
from sys import executable
from os import environ
from twisted.application import service
from twisted.python import log
from twisted.internet import reactor
from twisted.internet.protocol import ProcessProtocol
from moira.checker.subscriber import SubscriberService
from moira.graphite import datalib
from moira.db import Db
from moira import config
from moira import logs

CHECKER_PATH = os.path.abspath(
    os.path.join(
        os.path.abspath(
            os.path.dirname(__file__)), 'check.py'))


class CheckerProcessProtocol(ProcessProtocol):

    def connectionMade(self):
        log.msg("Run checker - %s" % self.transport.pid)

    def processEnded(self, reason):
        log.msg("Checker process ended with reason: %s" % reason)
        if reactor.running:
            reactor.stop()


class TopService(service.MultiService):

    checkers = []

    def startService(self):
        service.MultiService.startService(self)
        for i in range(max(1, multiprocessing.cpu_count() - 1)):
            checker = reactor.spawnProcess(
                CheckerProcessProtocol(), executable,
                ['moira-checker', CHECKER_PATH, "-n", str(i), "-c", config.CONFIG_PATH, "-l", config.LOG_DIRECTORY],
                childFDs={0: 'w', 1: 1, 2: 2}, env=environ)
            self.checkers.append(checker)


def run():

    parser = config.get_parser()
    args = parser.parse_args()

    config.CONFIG_PATH = args.c
    config.LOG_DIRECTORY = args.l

<<<<<<< HEAD
=======
    config.read()

>>>>>>> 1b41ab15
    logger = logs.checker() if args.l != "stdout" else sys.stdout
    log.startLogging(logger)

    topService = TopService()

    db = Db()
    datalib.db = db
    db.setServiceParent(topService)

    subService = SubscriberService(db)
    subService.setServiceParent(topService)

    topService.startService()

    reactor.addSystemEventTrigger('before', 'shutdown', topService.stopService)

    reactor.run()<|MERGE_RESOLUTION|>--- conflicted
+++ resolved
@@ -52,11 +52,8 @@
     config.CONFIG_PATH = args.c
     config.LOG_DIRECTORY = args.l
 
-<<<<<<< HEAD
-=======
     config.read()
 
->>>>>>> 1b41ab15
     logger = logs.checker() if args.l != "stdout" else sys.stdout
     log.startLogging(logger)
 
