import sys
from twisted.application import service, internet
from twisted.internet import reactor
from twisted.python import log
from moira import config
from moira.graphite import datalib
from moira.db import Db
from moira.api.site import Site
from moira import logs


def run():

    parser = config.get_parser()
    parser.add_argument('-port', help='listening port', default=8081, type=int)
    args = parser.parse_args()

    config.CONFIG_PATH = args.c
    config.HTTP_PORT = args.port
    config.LOG_DIRECTORY = args.l

<<<<<<< HEAD
=======
    config.read()

>>>>>>> 1b41ab15
    logger = logs.api() if args.l != "stdout" else sys.stdout
    log.startLogging(logger)

    topService = service.MultiService()

    db = Db()
    datalib.db = db
    db.setServiceParent(topService)

    httpService = internet.TCPServer(config.HTTP_PORT, Site(db), interface=config.HTTP_ADDR)
    httpService.setServiceParent(topService)

    topService.startService()

    reactor.addSystemEventTrigger('before', 'shutdown', topService.stopService)

    reactor.run()<|MERGE_RESOLUTION|>--- conflicted
+++ resolved
@@ -19,11 +19,8 @@
     config.HTTP_PORT = args.port
     config.LOG_DIRECTORY = args.l
 
-<<<<<<< HEAD
-=======
     config.read()
 
->>>>>>> 1b41ab15
     logger = logs.api() if args.l != "stdout" else sys.stdout
     log.startLogging(logger)
 
